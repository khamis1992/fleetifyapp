<<<<<<< HEAD
import React, { createContext, useContext, useState, useEffect } from 'react';
=======
import * as React from 'react';
import { createContext, useContext, useState, useEffect, useCallback } from 'react';
>>>>>>> 302d7312
import { Session } from '@supabase/supabase-js';
import { supabase } from "@/integrations/supabase/client";
import { AuthUser, AuthContextType, authService } from '@/lib/auth';

const AuthContext = createContext<AuthContextType | undefined>(undefined);

export const useAuth = () => {
  const context = useContext(AuthContext);
  if (context === undefined) {
    throw new Error('useAuth must be used within an AuthProvider');
  }
  return context;
};

interface AuthProviderProps {
  children: React.ReactNode;
}

export const AuthProvider: React.FC<AuthProviderProps> = ({ children }) => {
  // Safety check for React hooks availability
  if (typeof useState === 'undefined') {
    console.error('React hooks are not available. This might be a React version conflict.');
    return <div>خطأ في تحميل النظام. يرجى إعادة تحميل الصفحة.</div>;
  }
  
  const [user, setUser] = useState<AuthUser | null>(null);
  const [session, setSession] = useState<Session | null>(null);
  const [loading, setLoading] = useState(true);
  const [sessionError, setSessionError] = useState<string | null>(null);
  const [isSigningOut, setIsSigningOut] = useState(false);

  // Session validation helper with improved error handling
  const validateSession = useCallback(async (currentSession: Session | null): Promise<boolean> => {
    if (!currentSession) {
      return false;
    }

    try {
      // Check if session is expired
      const now = Date.now() / 1000;
      if (currentSession.expires_at && currentSession.expires_at < now) {
        console.log('📝 [AUTH_CONTEXT] Session expired, attempting refresh...');
        const { data, error } = await supabase.auth.refreshSession();
        
        if (error || !data.session) {
          console.error('📝 [AUTH_CONTEXT] Session refresh failed:', error);
          // Only set session error if we're not in the middle of signing out
          if (!isSigningOut) {
            setSessionError('انتهت جلسة العمل. يرجى تسجيل الدخول مرة أخرى.');
          }
          return false;
        }
        
        console.log('📝 [AUTH_CONTEXT] Session refreshed successfully');
        setSession(data.session);
        return true;
      }
      
      return true;
    } catch (error) {
      console.error('📝 [AUTH_CONTEXT] Session validation error:', error);
      // Only set session error if we're not in the middle of signing out
      if (!isSigningOut) {
        setSessionError('خطأ في التحقق من صحة الجلسة');
      }
      return false;
    }
  }, [isSigningOut]);

  useEffect(() => {
    // Set up auth state listener FIRST
    const { data: { subscription } } = supabase.auth.onAuthStateChange(
      async (event, session) => {
        console.log('📝 [AUTH_CONTEXT] Auth state change:', event, !!session);
        
        // Clear previous errors except when signing out
        if (event !== 'SIGNED_OUT' || !isSigningOut) {
          setSessionError(null);
        }
        
        if (event === 'SIGNED_OUT') {
          // Only clear user/session if this is an intentional sign out
          if (isSigningOut) {
            setUser(null);
            setSession(null);
            setIsSigningOut(false);
          } else {
            // For unexpected sign outs, try to refresh the session first
            console.log('📝 [AUTH_CONTEXT] Unexpected sign out, attempting to refresh session...');
            const { data, error } = await supabase.auth.refreshSession();
            if (error || !data.session) {
              console.log('📝 [AUTH_CONTEXT] Session refresh failed, clearing user data');
              setUser(null);
              setSession(null);
            } else {
              console.log('📝 [AUTH_CONTEXT] Session restored successfully');
              setSession(data.session);
              // Re-fetch user profile
              try {
                const authUser = await authService.getCurrentUser();
                setUser(authUser);
              } catch (error) {
                console.error('📝 [AUTH_CONTEXT] Error fetching user profile after refresh:', error);
                setUser(data.session.user as AuthUser);
              }
            }
          }
        } else if (event === 'TOKEN_REFRESHED' && session) {
          setSession(session);
        }
        
        if (session?.user && event !== 'SIGNED_OUT') {
          // Validate session before proceeding
          const isValidSession = await validateSession(session);
          if (!isValidSession && !isSigningOut) {
            setUser(null);
            setSession(null);
            setLoading(false);
            return;
          }

          if (!isSigningOut) {
            console.log('📝 [AUTH_CONTEXT] Valid session found, fetching profile...');
            setSession(session);
            
            // Defer the profile fetch to avoid blocking the auth state change
            setTimeout(async () => {
              try {
                const authUser = await authService.getCurrentUser();
                console.log('📝 [AUTH_CONTEXT] Profile loaded:', authUser?.profile?.company_id);
                setUser(authUser);
                setSessionError(null);
              } catch (error) {
                console.error('📝 [AUTH_CONTEXT] Error fetching user profile:', error);
                setUser(session.user as AuthUser);
                if (!isSigningOut) {
                  setSessionError('خطأ في تحميل بيانات المستخدم');
                }
              }
            }, 0);
          }
        } else if (event !== 'TOKEN_REFRESHED' && !isSigningOut) {
          console.log('📝 [AUTH_CONTEXT] No user session');
          setUser(null);
          setSession(null);
        }
        
        setLoading(false);
      }
    );

    // THEN check for existing session
    const initializeSession = async () => {
      try {
        const { data: { session }, error } = await supabase.auth.getSession();
        
        if (error) {
          console.error('📝 [AUTH_CONTEXT] Error getting session:', error);
          setSessionError('خطأ في التحقق من جلسة تسجيل الدخول');
          setLoading(false);
          return;
        }

        if (session?.user) {
          const isValidSession = await validateSession(session);
          if (isValidSession) {
            setSession(session);
            try {
              const authUser = await authService.getCurrentUser();
              setUser(authUser);
            } catch (error) {
              console.error('📝 [AUTH_CONTEXT] Error fetching user profile on init:', error);
              setUser(session.user as AuthUser);
              setSessionError('خطأ في تحميل بيانات المستخدم');
            }
          }
        }
      } catch (error) {
        console.error('📝 [AUTH_CONTEXT] Session initialization error:', error);
        setSessionError('خطأ في تهيئة جلسة تسجيل الدخول');
      } finally {
        setLoading(false);
      }
    };

    initializeSession();

    return () => {
      subscription.unsubscribe();
    };
  }, [isSigningOut, validateSession]);

  const signUp = async (email: string, password: string, userData?: any) => {
    return authService.signUp(email, password, userData);
  };

  const signIn = async (email: string, password: string) => {
    const result = await authService.signIn(email, password);
    
    if (!result.error) {
      // Log successful login
      setTimeout(() => {
        supabase.from('system_logs').insert({
          level: 'info',
          category: 'authentication',
          action: 'login',
          message: `تسجيل دخول للمستخدم ${email}`,
          metadata: { email }
        });
      }, 1000);
    }
    
    return result;
  };

  const signOut = async () => {
    setIsSigningOut(true);
    const email = user?.email;
    const result = await authService.signOut();
    
    if (!result.error && email) {
      // Log successful logout
      setTimeout(() => {
        supabase.from('system_logs').insert({
          level: 'info',
          category: 'authentication',
          action: 'logout',
          message: `تسجيل خروج للمستخدم ${email}`,
          metadata: { email }
        });
      }, 500);
    }
    
    return result;
  };

  const updateProfile = async (updates: any) => {
    if (!user) return { error: new Error('No user logged in') };
    return authService.updateProfile(user.id, updates);
  };

  const changePassword = async (newPassword: string) => {
    return authService.changePassword(newPassword);
  };

  const value: AuthContextType = {
    user,
    session,
    loading,
    signUp,
    signIn,
    signOut,
    updateProfile,
    changePassword,
    sessionError,
    validateSession: () => validateSession(session)
  };

  return (
    <AuthContext.Provider value={value}>
      {children}
    </AuthContext.Provider>
  );
};<|MERGE_RESOLUTION|>--- conflicted
+++ resolved
@@ -1,9 +1,4 @@
-<<<<<<< HEAD
-import React, { createContext, useContext, useState, useEffect } from 'react';
-=======
-import * as React from 'react';
-import { createContext, useContext, useState, useEffect, useCallback } from 'react';
->>>>>>> 302d7312
+import React, { createContext, useContext, useState, useEffect, useCallback } from 'react';
 import { Session } from '@supabase/supabase-js';
 import { supabase } from "@/integrations/supabase/client";
 import { AuthUser, AuthContextType, authService } from '@/lib/auth';
